--- conflicted
+++ resolved
@@ -29,11 +29,7 @@
     fi
     echo "Running docker compose --profile ${MODE_OF_OPERATION}${MODULES[@]} $@"
 
-<<<<<<< HEAD
     DOCKER_BUILDKIT=${DOCKER_BUILDKIT:-1} docker compose --profile ${MODE_OF_OPERATION[@]}${MODULES[@]} "$@"
-=======
-    DOCKER_BUILDKIT=${DOCKER_BUILDKIT:-1} docker compose ${PROFILES[@]} "$@"
->>>>>>> 2e164914
 }
 
 # in case you need help
